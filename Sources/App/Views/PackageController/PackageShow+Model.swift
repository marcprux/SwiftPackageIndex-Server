// Copyright 2020-2021 Dave Verwer, Sven A. Schmidt, and other contributors.
//
// Licensed under the Apache License, Version 2.0 (the "License");
// you may not use this file except in compliance with the License.
// You may obtain a copy of the License at
//
//     http://www.apache.org/licenses/LICENSE-2.0
//
// Unless required by applicable law or agreed to in writing, software
// distributed under the License is distributed on an "AS IS" BASIS,
// WITHOUT WARRANTIES OR CONDITIONS OF ANY KIND, either express or implied.
// See the License for the specific language governing permissions and
// limitations under the License.

import Foundation
import Plot
import Vapor
import DependencyResolution
import SPIManifest

extension PackageShow {

    struct Model: Equatable {
        var packageId: Package.Id
        var repositoryOwner: String
        var repositoryOwnerName: String
        var repositoryName: String
        var activity: Activity?
        var authors: [Link]?
        var keywords: [String]?
        var swiftVersionBuildInfo: BuildInfo<SwiftVersionResults>?
        var platformBuildInfo: BuildInfo<PlatformResults>?
        var history: History?
        var languagePlatforms: LanguagePlatformInfo
        var license: License
        var licenseUrl: String?
        var productCounts: ProductCounts?
        var releases: ReleaseInfo
        var dependencies: [ResolvedDependency]?
        var stars: Int?
        var summary: String?
        var title: String
        var url: String
        var score: Int?
        var isArchived: Bool
        var hasBinaryTargets: Bool
        var homepageUrl: String?
        var documentationMetadata: DocumentationMetadata?
        var dependencyCodeSnippets: [App.Version.Kind: Link]
        var weightedKeywords: [WeightedKeyword]

        internal init(packageId: Package.Id,
                      repositoryOwner: String,
                      repositoryOwnerName: String,
                      repositoryName: String,
                      activity: Activity? = nil,
                      authors: [Link]? = nil,
                      keywords: [String]? = nil,
                      swiftVersionBuildInfo: BuildInfo<SwiftVersionResults>? = nil,
                      platformBuildInfo: BuildInfo<PlatformResults>? = nil,
                      history: History? = nil,
                      languagePlatforms: LanguagePlatformInfo,
                      license: License,
                      licenseUrl: String? = nil,
                      productCounts: ProductCounts? = nil,
                      releases: ReleaseInfo,
                      dependencies: [ResolvedDependency]?,
                      stars: Int? = nil,
                      summary: String?,
                      title: String,
                      url: String,
                      score: Int? = nil,
                      isArchived: Bool,
                      hasBinaryTargets: Bool = false,
                      homepageUrl: String? = nil,
                      documentationMetadata: DocumentationMetadata? = nil,
                      dependencyCodeSnippets: [App.Version.Kind: Link],
                      weightedKeywords: [WeightedKeyword] = []) {
            self.packageId = packageId
            self.repositoryOwner = repositoryOwner
            self.repositoryOwnerName = repositoryOwnerName
            self.repositoryName = repositoryName
            self.activity = activity
            self.authors = authors
            self.keywords = keywords
            self.swiftVersionBuildInfo = swiftVersionBuildInfo
            self.platformBuildInfo = platformBuildInfo
            self.history = history
            self.languagePlatforms = languagePlatforms
            self.license = license
            self.licenseUrl = licenseUrl
            self.productCounts = productCounts
            self.releases = releases
            self.dependencies = dependencies
            self.stars = stars
            self.summary = summary
            self.title = title
            self.url = url
            self.score = score
            self.isArchived = isArchived
            self.hasBinaryTargets = hasBinaryTargets
            self.homepageUrl = homepageUrl
            self.documentationMetadata = documentationMetadata
            self.dependencyCodeSnippets = dependencyCodeSnippets
            self.weightedKeywords = weightedKeywords
        }

        init?(result: PackageController.PackageResult,
              history: History?,
              productCounts: ProductCounts,
              swiftVersionBuildInfo: BuildInfo<SwiftVersionResults>?,
              platformBuildInfo: BuildInfo<PlatformResults>?,
              weightedKeywords: [WeightedKeyword] = []) {
            // we consider certain attributes as essential and return nil (raising .notFound)
            let repository = result.repository
            guard
                let repositoryOwner = repository.owner,
                let repositoryOwnerName = repository.ownerDisplayName,
                let repositoryName = repository.name,
                let packageId = result.package.id
            else { return nil }


            let defaultDocumentationMetadata: DocumentationMetadata? = {
                if Environment.current == .development {
                    if let releaseVersion = result.releaseVersion,
                       let releaseVersionDocArchive = releaseVersion.docArchives?.first {
                        return .init(reference: "\(releaseVersion.reference)",
                                     defaultArchive: releaseVersionDocArchive.title)
                    } else if let defaultBranchDocArchive = result.defaultBranchVersion.docArchives?.first {
                        return .init(reference: "\(result.defaultBranchVersion.reference)",
                                     defaultArchive: defaultBranchDocArchive.title)
                    } else {
                        return nil
                    }
                } else {
                    // Previous logic, until we're ready to roll out versioned documentation.
                    return DocumentationMetadata(
                        reference: result.repository.defaultBranch,
                        defaultArchive: result.defaultBranchVersion.docArchives?.first?.title)
                }
            }()

            self.init(
                packageId: packageId,
                repositoryOwner: repositoryOwner,
                repositoryOwnerName: repositoryOwnerName,
                repositoryName: repositoryName,
                activity: result.activity(),
                authors: result.authors(),
                keywords: repository.keywords,
                swiftVersionBuildInfo: swiftVersionBuildInfo,
                platformBuildInfo: platformBuildInfo,
                history: history,
                languagePlatforms: Self.languagePlatformInfo(
                    packageUrl: result.package.url,
                    defaultBranchVersion: result.defaultBranchVersion,
                    releaseVersion: result.releaseVersion,
                    preReleaseVersion: result.preReleaseVersion),
                license: repository.license,
                licenseUrl: repository.licenseUrl,
                productCounts: productCounts,
                releases: PackageShow.releaseInfo(
                    packageUrl: result.package.url,
                    defaultBranchVersion: result.defaultBranchVersion,
                    releaseVersion: result.releaseVersion,
                    preReleaseVersion: result.preReleaseVersion),
                dependencies: result.defaultBranchVersion.resolvedDependencies,
                stars: repository.stars,
                summary: repository.summary,
                title: result.defaultBranchVersion.packageName ?? repositoryName,
                url: result.package.url,
                score: result.package.score,
                isArchived: repository.isArchived,
                hasBinaryTargets: result.defaultBranchVersion.hasBinaryTargets,
                homepageUrl: repository.homepageUrl,
                documentationMetadata: defaultDocumentationMetadata,
                dependencyCodeSnippets: Self.packageDependencyCodeSnippets(
                    packageURL: result.package.url,
                    defaultBranchReference: result.defaultBranchVersion.model.reference,
                    releaseReference: result.releaseVersion?.model.reference,
                    preReleaseReference: result.preReleaseVersion?.model.reference),
                weightedKeywords: weightedKeywords
            )

        }
    }

    struct DocumentationMetadata: Equatable {
        let reference: String
        let defaultArchive: String

        init?(reference: String?, defaultArchive: String?) {
            guard
                let reference = reference,
                let defaultArchive = defaultArchive
            else { return nil }

            self.reference = reference
            self.defaultArchive = defaultArchive
        }
    }

}

extension PackageShow.Model {
    var gitHubOwnerUrl: String {
        "https://github.com/\(repositoryOwner)"
    }

    var gitHubRepositoryUrl: String {
        "https://github.com/\(repositoryOwner)/\(repositoryName)"
    }

    // Note: When this gets merged back with the refactored SiteURL, note that it's duplicated in `DocumentationPageProcessor`.
    func relativeDocumentationURL(reference: String, target: String) -> String {
        "/\(repositoryOwner)/\(repositoryName)/\(reference)/documentation/\(target.lowercased())"
    }
}

extension PackageShow.Model {
    static func makeModelVersion(packageUrl: String, version: App.Version) -> Version? {
        guard let link = makeLink(packageUrl: packageUrl, version: version) else { return nil }
        return PackageShow.Model.Version(link: link,
                                         swiftVersions: version.swiftVersions.map(\.description),
                                         platforms: version.supportedPlatforms)
    }

    static func languagePlatformInfo(packageUrl: String,
                                     defaultBranchVersion: DefaultVersion?,
                                     releaseVersion: ReleaseVersion?,
                                     preReleaseVersion: PreReleaseVersion?) -> LanguagePlatformInfo {
        let versions = [releaseVersion?.model, preReleaseVersion?.model, defaultBranchVersion?.model]
            .map { version -> Version? in
                version.flatMap { makeModelVersion(packageUrl: packageUrl, version: $0) }
            }
        return .init(stable: versions[0],
                     beta: versions[1],
                     latest: versions[2])
    }
}


extension PackageShow.Model {
    func licenseListItem() -> Node<HTML.ListContext> {
        let licenseDescription: Node<HTML.BodyContext> = {
            switch license.licenseKind {
                case .compatibleWithAppStore, .incompatibleWithAppStore:
                    return .group(
                        .unwrap(licenseUrl, {
                            .a(
                                .href($0),
                                .title(license.fullName),
                                .text(license.shortName)
                            )
                        }),
                        .text(" licensed")
                    )
                case .other:
                    return .unwrap(licenseUrl, {
                        .a(.href($0), .text(license.shortName))
                    })
                case .none:
                    return .span(
                        .class(license.licenseKind.cssClass),
                        .text(license.shortName)
                    )
            }
        }()

        let licenseClass: String = {
            switch license.licenseKind {
                case .compatibleWithAppStore:
                    return "license"
                case .incompatibleWithAppStore, .other:
                    return "license warning"
                case .none:
                    return "license error"
            }
        }()

        let moreInfoLink: Node<HTML.BodyContext> = {
            switch license.licenseKind {
                case .compatibleWithAppStore:
                    return .empty
                case .incompatibleWithAppStore:
                    return .a(
                        .id("license-more-info"),
                        .href(SiteURL.faq.relativeURL(anchor: "licenses")),
                        "Why might the \(license.shortName) be problematic?"
                    )
                case .other:
                    return .a(
                        .id("license-more-info"),
                        .href(SiteURL.faq.relativeURL(anchor: "licenses")),
                        "Why is this package's license unknown?"
                    )
                case .none:
                    return .a(
                        .id("license-more-info"),
                        .href(SiteURL.faq.relativeURL(anchor: "licenses")),
                        "Why should you not use unlicensed code?"
                    )
            }
        }()

        return .li(
            .class(licenseClass),
            licenseDescription,
            moreInfoLink
        )
    }

    func starsListItem() -> Node<HTML.ListContext> {
        guard let stars = stars,
              let str = NumberFormatter.spiDefault.string(from: stars)
        else { return .empty }
        return .li(
            .class("stars"),
            .text("\(str) stars")
        )
    }

    func authorsListItem() -> Node<HTML.ListContext> {
        guard let authors = authors else { return .empty }
        let nodes = authors.map { Node<HTML.BodyContext>.a(.href($0.url), .text($0.label)) }
        return .li(
            .class("authors"),
            .group(listPhrase(opening: "By ", nodes: nodes, ifEmpty: "-", closing: "."))
        )
    }

    func archivedListItem() -> Node<HTML.ListContext> {
        if isArchived {
            return .li(
                .class("archived"),
                .strong("No longer in active development."),
                " The package author has archived this project and the repository is read-only."
            )
        } else {
            return .empty
        }
    }
<<<<<<< HEAD
    
    func binaryTargetsItem() -> Node<HTML.ListContext> {
        guard hasBinaryTargets else { return .empty }
        
        func linkNode(for name: String, url: String) -> Node<HTML.BodyContext> {
            return .a(
                .href(url),
                .title(name),
                .text(name)
            )
        }

        return .li(
            .class("has_binary_targets"),
            .strong("This package includes binary-only targets "),
            .text("where source code may not be available. There may be more info available in the "),
            linkNode(for: "README", url: "#readme"),
            .unwrap(licenseUrl) { url in
                    .group([
                        " or ",
                        linkNode(for: "LICENSE", url: url)
                    ])
            },
            "."
        )
    }
    
=======

>>>>>>> 73314c4a
    func historyListItem() -> Node<HTML.ListContext> {
        guard let history = history else { return .empty }

        let commitsLinkNode: Node<HTML.BodyContext> = .a(
            .href(history.commitCount.url),
            .text(history.commitCount.label)
        )

        let releasesLinkNode: Node<HTML.BodyContext> = .a(
            .href(history.releaseCount.url),
            .text(history.releaseCount.label)
        )

        var releasesSentenceFragments: [Node<HTML.BodyContext>] = []
        if isArchived {
            releasesSentenceFragments.append(contentsOf: [
                "Before being archived, it had ",
                commitsLinkNode, " and ", releasesLinkNode,
                " before being archived."
            ])
        } else {
            releasesSentenceFragments.append(contentsOf: [
                "In development for \(history.since), with ",
                commitsLinkNode, " and ", releasesLinkNode,
                "."
            ])
        }

        return .li(
            .class("history"),
            .group(releasesSentenceFragments)
        )
    }

    func activityListItem() -> Node<HTML.ListContext> {
        // Bail out if not at least one field is non-nil
        guard let activity = activity,
              activity.openIssues != nil
                || activity.openPullRequests != nil
                || activity.lastIssueClosedAt != nil
                || activity.lastPullRequestClosedAt != nil
        else { return .empty }

        let openItems = [activity.openIssues, activity.openPullRequests]
            .compactMap { $0 }
            .map { Node.a(.href($0.url), .text($0.label)) }

        let lastClosed: [Node<HTML.BodyContext>] = [
            activity.lastIssueClosedAt.map { .text("last issue was closed \($0)") },
            activity.lastPullRequestClosedAt.map { .text("last pull request was merged/closed \($0)") }
        ]
        .compactMap { $0 }

        return .li(
            .class("activity"),
            .group(listPhrase(opening: .text("There is ".pluralized(for: activity.openIssuesCount, plural: "There are ")), nodes: openItems, closing: ". ") + listPhrase(opening: "The ", nodes: lastClosed, conjunction: " and the ", closing: "."))
        )
    }

    func dependenciesListItem() -> Node<HTML.ListContext> {
        guard let dependenciesPhrase = dependenciesPhrase()
        else { return .empty }

        return .li(
            .class("dependencies"),
            .text(dependenciesPhrase)
        )
    }

    func dependenciesPhrase() -> String? {
        guard let dependencies = dependencies
        else { return nil }

        guard dependencies.count > 0
        else { return "This package has no package dependencies." }

        let dependenciesCount = pluralizedCount(dependencies.count, singular: "other package")
        return "This package depends on \(dependenciesCount)."
    }

    func librariesListItem() -> Node<HTML.ListContext> {
        guard let productCounts = productCounts
        else { return .empty }

        return .li(
            .class("libraries"),
            .text(pluralizedCount(productCounts.libraries, singular: "library", plural: "libraries", capitalized: true))
        )
    }

    func executablesListItem() -> Node<HTML.ListContext> {
        guard let productCounts = productCounts
        else { return .empty }

        return .li(
            .class("executables"),
            .text(pluralizedCount(productCounts.executables, singular: "executable", capitalized: true))
        )
    }

    func pluginsListItem() -> Node<HTML.ListContext> {
        guard let productCounts = productCounts
        else { return .empty }

        return .li(
            .class("plugins"),
            .text(pluralizedCount(productCounts.plugins, singular: "plugin", capitalized: true))
        )
    }

    func keywordsListItem() -> Node<HTML.ListContext> {
        if let keywords = keywords {
            return .li(
                .class("keywords"),
                .spiOverflowingList(overflowMessage: "Show all \(keywords.count) tags…",
                                    overflowHeight: 52,
                    .class("keywords"),
                    .forEach(keywords, { keyword in
                        .li(
                            .a(
                                .href(SiteURL.keywords(.value(keyword)).relativeURL()),
                                .text("\(keyword)"),
                                .span(
                                    .class("count-tag"),
                                    .text("\(kiloPostfixedQuantity: weightedKeywords.weight(for: keyword))")
                                )
                            )
                        )
                    })
                )
            )
        } else {
            return .empty
        }
    }

    func stableReleaseMetadata() -> Node<HTML.ListContext> {
        guard let datedLink = releases.stable else { return .empty }
        return releaseMetadata(datedLink, title: "Latest Stable Release", cssClass: "stable")
    }

    func betaReleaseMetadata() -> Node<HTML.ListContext> {
        guard let datedLink = releases.beta else { return .empty }
        return releaseMetadata(datedLink, title: "Latest Beta Release", cssClass: "beta")
    }

    func defaultBranchMetadata() -> Node<HTML.ListContext> {
        guard let datedLink = releases.latest else { return .empty }
        return releaseMetadata(datedLink, title: "Default Branch", datePrefix: "Modified", cssClass: "branch")
    }

    func releaseMetadata(_ datedLink: DatedLink, title: String, datePrefix: String = "Released", cssClass: String) -> Node<HTML.ListContext> {
        .li(
            .class(cssClass),
            .a(
                .href(datedLink.link.url),
                .span(
                    .class(cssClass),
                    .text(datedLink.link.label)
                )
            ),
            .strong(.text(title)),
            .small(.text([datePrefix, datedLink.date].joined(separator: " ")))
        )
    }

    func xcodeprojDependencyForm(packageUrl: String) -> Node<HTML.BodyContext> {
        .copyableInputForm(buttonName: "Copy Package URL",
                           eventName: "Copy Xcodeproj Package URL Button",
                           valueToCopy: packageUrl)
    }

    func spmDependencyForm(link: Link, cssClass: String) -> Node<HTML.BodyContext> {
        .group(
            .p(
                .span(
                    .class(cssClass),
                    .text(link.label)
                )
            ),
            .copyableInputForm(buttonName: "Copy Code Snippet",
                               eventName: "Copy SPM Manifest Code Snippet Button",
                               valueToCopy: link.url)
        )
    }

    static func packageDependencyCodeSnippet(ref: App.Reference, packageURL: String) -> String {
        switch ref {
            case let .branch(branch):
                return ".package(url: &quot;\(packageURL)&quot;, branch: &quot;\(branch)&quot;)"

            case let .tag(version, _):
                return ".package(url: &quot;\(packageURL)&quot;, from: &quot;\(version)&quot;)"
        }
    }

    static func packageDependencyCodeSnippets(packageURL: String,
                                              defaultBranchReference: App.Reference?,
                                              releaseReference: App.Reference?,
                                              preReleaseReference: App.Reference?) -> [App.Version.Kind: Link] {
        var snippets = [App.Version.Kind: Link]()
        if let ref = defaultBranchReference {
            snippets[.defaultBranch] = Link(label: "\(ref)",
                                            url: packageDependencyCodeSnippet(ref: ref,
                                                                              packageURL: packageURL))
        }
        if let ref = releaseReference {
            snippets[.release] = Link(label: "\(ref)",
                                      url: packageDependencyCodeSnippet(ref: ref,
                                                                        packageURL: packageURL))
        }
        if let ref = preReleaseReference {
            snippets[.preRelease] = Link(label: "\(ref)",
                                         url: packageDependencyCodeSnippet(ref: ref,
                                                                           packageURL: packageURL))
        }
        return snippets
    }

    static func groupBuildInfo<T>(_ buildInfo: BuildInfo<T>) -> [BuildStatusRow<T>] {
        let allKeyPaths: [KeyPath<BuildInfo<T>, NamedBuildResults<T>?>] = [\.stable, \.beta, \.latest]
        var availableKeyPaths = allKeyPaths
        let groups = allKeyPaths.map { kp -> [KeyPath<BuildInfo<T>, NamedBuildResults<T>?>] in
            guard let r = buildInfo[keyPath: kp] else { return [] }
            let group = availableKeyPaths.filter { buildInfo[keyPath: $0]?.results == r.results }
            availableKeyPaths.removeAll(where: { group.contains($0) })
            return group
        }
        let rows = groups.compactMap { keyPaths -> BuildStatusRow<T>? in
            guard let first = keyPaths.first,
                  let results = buildInfo[keyPath: first]?.results else { return nil }
            let references = keyPaths.compactMap { kp -> Reference? in
                guard let name = buildInfo[keyPath: kp]?.referenceName else { return nil }
                switch kp {
                    case \.stable:
                        return .init(name: name, kind: .release)
                    case \.beta:
                        return .init(name: name, kind: .preRelease)
                    case \.latest:
                        return .init(name: name, kind: .defaultBranch)
                    default:
                        return nil
                }
            }
            return .init(references: references, results: results)
        }
        return rows
    }

    var hasBuildInfo: Bool { swiftVersionBuildInfo != nil || platformBuildInfo != nil }

    func swiftVersionCompatibilityList() -> Node<HTML.BodyContext> {
        guard let buildInfo = swiftVersionBuildInfo else { return .empty }
        let rows = Self.groupBuildInfo(buildInfo)
        return .a(
            .href(SiteURL.package(.value(repositoryOwner), .value(repositoryName), .builds).relativeURL()),
            .ul(
                .class("matrix compatibility"),
                .forEach(rows) { compatibilityListItem($0.labelParagraphNode, cells: $0.results.cells) }
            )
        )
    }

    func platformCompatibilityList() -> Node<HTML.BodyContext> {
        guard let buildInfo = platformBuildInfo else { return .empty }
        let rows = Self.groupBuildInfo(buildInfo)
        return                         .a(
            .href(SiteURL.package(.value(repositoryOwner), .value(repositoryName), .builds).relativeURL()),
            .ul(
                .class("matrix compatibility"),
                .forEach(rows) { compatibilityListItem($0.labelParagraphNode, cells: $0.results.cells) }
            )
        )
    }

    func compatibilityListItem<T>(_ labelParagraphNode: Node<HTML.BodyContext>,
                                  cells: [BuildResult<T>]) -> Node<HTML.ListContext> {
        return .li(
            .class("row"),
            .div(
                .class("row-labels"),
                labelParagraphNode
            ),
            // Matrix CSS should include *both* the column labels, and the column values status boxes in *every* row.
            .div(
                .class("column-labels"),
                .forEach(cells) { $0.headerNode }
            ),
            .div(
                .class("results"),
                .forEach(cells) { $0.cellNode }
            )
        )
    }
}


// MARK: - General helpers

extension Platform {
    var ordinal: Int {
        switch name {
            case .ios:
                return 0
            case .macos:
                return 1
            case .watchos:
                return 2
            case .tvos:
                return 3
            case .custom:
                return 4
            case .driverkit:
                return 6
            case .maccatalyst:
                return 5
        }
    }
}

extension License.Kind {
    var cssClass: String {
        switch self {
            case .none: return "no-license"
            case .incompatibleWithAppStore, .other: return "incompatible_license"
            case .compatibleWithAppStore: return "compatible_license"
        }
    }

    var iconName: String {
        switch self {
            case .compatibleWithAppStore: return "osi"
            case .incompatibleWithAppStore, .other, .none: return "warning"
        }
    }
}<|MERGE_RESOLUTION|>--- conflicted
+++ resolved
@@ -341,8 +341,7 @@
             return .empty
         }
     }
-<<<<<<< HEAD
-    
+
     func binaryTargetsItem() -> Node<HTML.ListContext> {
         guard hasBinaryTargets else { return .empty }
         
@@ -368,10 +367,7 @@
             "."
         )
     }
-    
-=======
-
->>>>>>> 73314c4a
+
     func historyListItem() -> Node<HTML.ListContext> {
         guard let history = history else { return .empty }
 
