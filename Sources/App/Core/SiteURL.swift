import Plot
import Vapor


// MARK: - Resource declaration


// The following are all the routes we support and reference from various places, some of them
// static routes (images), others dynamic ones for use in controller definitions.
//
// Introduce nesting by declaring a new type conforming to Resourceable and embed it in the
// parent resource.
//
// Enums based on String are automatically Resourceable via RawRepresentable.


enum Api: Resourceable {
    case packages(_ owner: Parameter<String>, _ repository: Parameter<String>, PackagesPathComponents)
    case search
    case version
    case versions(_ id: Parameter<UUID>, VersionsPathComponents)
    
    var path: String {
        switch self {
            case let .packages(.value(owner), .value(repo), next):
                return "packages/\(owner)/\(repo)/\(next.path)"
            case .packages:
                fatalError("path must not be called with a name parameter")
            case .version:
                return "version"
            case let .versions(.value(id), next):
                return "versions/\(id.uuidString)/\(next.path)"
            case .versions(.key, _):
                fatalError("path must not be called with a name parameter")
            case .search:
                return "search"
        }
    }
    
    var pathComponents: [PathComponent] {
        switch self {
            case let .packages(.key, .key, remainder):
                return ["packages", ":owner", ":repository"] + remainder.pathComponents
            case .packages:
                fatalError("pathComponents must not be called with a value parameter")
            case .search, .version:
                return [.init(stringLiteral: path)]
            case let .versions(.key, remainder):
                return ["versions", ":id"] + remainder.pathComponents
            case .versions(.value, _):
                fatalError("pathComponents must not be called with a value parameter")
        }
    }
    
    enum PackagesPathComponents: String, Resourceable {
        case triggerBuilds = "trigger-builds"
    }
    
    enum VersionsPathComponents: String, Resourceable {
        case builds
        case triggerBuild = "trigger-build"
    }
    
}


enum SiteURL: Resourceable {
    
    case admin
    case api(Api)
    case faq
    case addAPackage
    case home
    case images(String)
    case packages
    case package(_ owner: Parameter<String>, _ repository: Parameter<String>)
    case privacy
    case rssPackages
    case rssReleases
    case siteMap
<<<<<<< HEAD
    
=======
    case stylesheets(String)

>>>>>>> 3e925ad3
    var path: String {
        switch self {
            case .admin:
                return "admin"
                
            case let .api(next):
                return "api/\(next.path)"
                
            case .faq:
                return "faq"
                
            case .addAPackage:
                return "add-a-package"
                
            case .home:
                return ""
                
            case let .images(name):
                return "images/\(name)"
                
            case let .package(.value(owner), .value(repo)):
                let owner = owner.addingPercentEncoding(withAllowedCharacters: .urlPathAllowed) ?? owner
                let repo = repo.addingPercentEncoding(withAllowedCharacters: .urlPathAllowed) ?? repo
                return "\(owner)/\(repo)"
                
            case .package:
                fatalError("invalid path: \(self)")
                
            case .packages:
                return "packages"
                
            case .privacy:
                return "privacy"
                
            case .rssPackages:
                return "packages.rss"
                
            case .rssReleases:
                return "releases.rss"
                
            case .siteMap:
                return "sitemap.xml"

            case let .stylesheets(name):
                return "stylesheets/\(name)"
        }
    }
    
    var pathComponents: [PathComponent] {
        switch self {
            case .admin, .faq, .addAPackage, .home, .packages, .privacy, .rssPackages, .rssReleases, .siteMap:
                return [.init(stringLiteral: path)]
                
            case let .api(res):
                return ["api"] + res.pathComponents
                
            case .package(.key, .key):
                return [":owner", ":repository"]
                
            case .package:
                fatalError("pathComponents must not be called with a value parameter")
<<<<<<< HEAD
                
            case .images:
                fatalError("invalid resource path for routing - only use in static HTML (DSL)")
        }
    }
    
    static func relativeURL(for path: String) -> String {
        guard path.hasPrefix("/") else { return "/" + path }
        return path
    }
    
    static func absoluteURL(for path: String) -> String {
        Current.siteURL() + relativeURL(for: path)
=======

            case .images, .stylesheets:
                fatalError("invalid resource path for routing - only use in static HTML (DSL)")
        }
    }

    static let _relativeURL: (String) -> String = { path in
        guard path.hasPrefix("/") else { return "/" + path }
        return path
    }

    #if DEBUG
    // make `var` for debug so we can dependency inject
    static var relativeURL = _relativeURL
    #else
    static let relativeURL = _relativeURL
    #endif

    static func absoluteURL(_ path: String) -> String {
        Current.siteURL() + relativeURL(path)
>>>>>>> 3e925ad3
    }

    static var apiBaseURL: String { absoluteURL("api") }
    
}


// MARK: - Types for use in resource declaration


protocol Resourceable {
    func absoluteURL(anchor: String?) -> String
    func relativeURL(anchor: String?) -> String
    var path: String { get }
    var pathComponents: [PathComponent] { get }
}


extension Resourceable {
    func absoluteURL(anchor: String? = nil) -> String {
        "\(SiteURL.absoluteURL(path))" + (anchor.map { "#\($0)" } ?? "")
    }
    
    func absoluteURL(parameters: [String: String]) -> String {
        "\(SiteURL.absoluteURL(path))\(parameters.queryString())"
    }
    
    func relativeURL(anchor: String? = nil) -> String {
        "\(SiteURL.relativeURL(path))" + (anchor.map { "#\($0)" } ?? "")
    }
}


extension Resourceable where Self: RawRepresentable, RawValue == String {
    var path: String { rawValue }
    var pathComponents: [PathComponent] { [.init(stringLiteral: path)] }
}


enum Parameter<T> {
    case key
    case value(T)
}<|MERGE_RESOLUTION|>--- conflicted
+++ resolved
@@ -19,7 +19,7 @@
     case search
     case version
     case versions(_ id: Parameter<UUID>, VersionsPathComponents)
-    
+
     var path: String {
         switch self {
             case let .packages(.value(owner), .value(repo), next):
@@ -36,7 +36,7 @@
                 return "search"
         }
     }
-    
+
     var pathComponents: [PathComponent] {
         switch self {
             case let .packages(.key, .key, remainder):
@@ -51,7 +51,7 @@
                 fatalError("pathComponents must not be called with a value parameter")
         }
     }
-    
+
     enum PackagesPathComponents: String, Resourceable {
         case triggerBuilds = "trigger-builds"
     }
@@ -65,7 +65,7 @@
 
 
 enum SiteURL: Resourceable {
-    
+
     case admin
     case api(Api)
     case faq
@@ -78,52 +78,48 @@
     case rssPackages
     case rssReleases
     case siteMap
-<<<<<<< HEAD
-    
-=======
     case stylesheets(String)
 
->>>>>>> 3e925ad3
     var path: String {
         switch self {
             case .admin:
                 return "admin"
-                
+
             case let .api(next):
                 return "api/\(next.path)"
-                
+
             case .faq:
                 return "faq"
-                
+
             case .addAPackage:
                 return "add-a-package"
-                
+
             case .home:
                 return ""
-                
+
             case let .images(name):
                 return "images/\(name)"
-                
+
             case let .package(.value(owner), .value(repo)):
                 let owner = owner.addingPercentEncoding(withAllowedCharacters: .urlPathAllowed) ?? owner
                 let repo = repo.addingPercentEncoding(withAllowedCharacters: .urlPathAllowed) ?? repo
                 return "\(owner)/\(repo)"
-                
+
             case .package:
                 fatalError("invalid path: \(self)")
-                
+
             case .packages:
                 return "packages"
-                
+
             case .privacy:
                 return "privacy"
-                
+
             case .rssPackages:
                 return "packages.rss"
-                
+
             case .rssReleases:
                 return "releases.rss"
-                
+
             case .siteMap:
                 return "sitemap.xml"
 
@@ -131,35 +127,20 @@
                 return "stylesheets/\(name)"
         }
     }
-    
+
     var pathComponents: [PathComponent] {
         switch self {
             case .admin, .faq, .addAPackage, .home, .packages, .privacy, .rssPackages, .rssReleases, .siteMap:
                 return [.init(stringLiteral: path)]
-                
+
             case let .api(res):
                 return ["api"] + res.pathComponents
-                
+
             case .package(.key, .key):
                 return [":owner", ":repository"]
-                
+
             case .package:
                 fatalError("pathComponents must not be called with a value parameter")
-<<<<<<< HEAD
-                
-            case .images:
-                fatalError("invalid resource path for routing - only use in static HTML (DSL)")
-        }
-    }
-    
-    static func relativeURL(for path: String) -> String {
-        guard path.hasPrefix("/") else { return "/" + path }
-        return path
-    }
-    
-    static func absoluteURL(for path: String) -> String {
-        Current.siteURL() + relativeURL(for: path)
-=======
 
             case .images, .stylesheets:
                 fatalError("invalid resource path for routing - only use in static HTML (DSL)")
@@ -180,7 +161,6 @@
 
     static func absoluteURL(_ path: String) -> String {
         Current.siteURL() + relativeURL(path)
->>>>>>> 3e925ad3
     }
 
     static var apiBaseURL: String { absoluteURL("api") }
@@ -203,11 +183,11 @@
     func absoluteURL(anchor: String? = nil) -> String {
         "\(SiteURL.absoluteURL(path))" + (anchor.map { "#\($0)" } ?? "")
     }
-    
+
     func absoluteURL(parameters: [String: String]) -> String {
         "\(SiteURL.absoluteURL(path))\(parameters.queryString())"
     }
-    
+
     func relativeURL(anchor: String? = nil) -> String {
         "\(SiteURL.relativeURL(path))" + (anchor.map { "#\($0)" } ?? "")
     }
